/***********************************************************************************
Copyright (c) 2017, Michael Neunert, Markus Giftthaler, Markus Stäuble, Diego Pardo,
Farbod Farshidian. All rights reserved.

Redistribution and use in source and binary forms, with or without modification,
are permitted provided that the following conditions are met:
    * Redistributions of source code must retain the above copyright notice,
      this list of conditions and the following disclaimer.
    * Redistributions in binary form must reproduce the above copyright notice,
      this list of conditions and the following disclaimer in the documentation
      and/or other materials provided with the distribution.
    * Neither the name of ETH ZURICH nor the names of its contributors may be used
      to endorse or promote products derived from this software without specific
      prior written permission.

THIS SOFTWARE IS PROVIDED BY THE COPYRIGHT HOLDERS AND CONTRIBUTORS "AS IS" AND ANY
EXPRESS OR IMPLIED WARRANTIES, INCLUDING, BUT NOT LIMITED TO, THE IMPLIED WARRANTIES
OF MERCHANTABILITY AND FITNESS FOR A PARTICULAR PURPOSE ARE DISCLAIMED. IN NO EVENT
SHALL ETH ZURICH BE LIABLE FOR ANY DIRECT, INDIRECT, INCIDENTAL, SPECIAL, EXEMPLARY,
OR CONSEQUENTIAL DAMAGES (INCLUDING, BUT NOT LIMITED TO, PROCUREMENT OF SUBSTITUTE
GOODS OR SERVICES; LOSS OF USE, DATA, OR PROFITS; OR BUSINESS INTERRUPTION) HOWEVER
CAUSED AND ON ANY THEORY OF LIABILITY, WHETHER IN CONTRACT, STRICT LIABILITY, OR TORT
(INCLUDING NEGLIGENCE OR OTHERWISE) ARISING IN ANY WAY OUT OF THE USE OF THIS SOFTWARE,
EVEN IF ADVISED OF THE POSSIBILITY OF SUCH DAMAGE.
***************************************************************************************/

#ifndef CT_OPTCON_CONSTRAINTS_CONSTRAINTCONTAINERAD_H_
#define CT_OPTCON_CONSTRAINTS_CONSTRAINTCONTAINERAD_H_

#include <ct/core/math/DerivativesCppad.h>

#include "LinearConstraintContainer.h"
#include "term/ConstraintBase.h"
#include <ct/core/internal/traits/CppADCodegenTrait.h>

namespace ct {
namespace optcon {

/**
 * @ingroup    Constraint
 *
 * @brief      Contains all the constraints using with AD generated jacobians
 *
 * @tparam     STATE_DIM  { description }
 * @tparam     CONTROL_DIM  { description }
 */
template <size_t STATE_DIM, size_t CONTROL_DIM>
class ConstraintContainerAD : public LinearConstraintContainer<STATE_DIM, CONTROL_DIM>{

public:
	EIGEN_MAKE_ALIGNED_OPERATOR_NEW

<<<<<<< HEAD
	typedef core::JacobianCG<STATE_DIM + CONTROL_DIM, -1> JacCG;
	typedef typename JacCG::SCALAR Scalar;
=======
	typedef core::DerivativesCppad<STATE_DIM + CONTROL_DIM, -1> JacCG;
	typedef typename JacCG::CG_SCALAR Scalar;
>>>>>>> 79f1c990

	typedef core::StateVector<STATE_DIM>   state_vector_t;
	typedef core::ControlVector<CONTROL_DIM> input_vector_t;

	typedef ConstraintContainerAD<STATE_DIM, CONTROL_DIM>* ConstraintContainerAD_Raw_Ptr_t;


	/**
	 * @brief      Basic constructor
	 */
	ConstraintContainerAD()
	{
		stateControlD_.setZero();

		fIntermediate_ = [&] (const Eigen::Matrix<Scalar, STATE_DIM + CONTROL_DIM, 1>& stateinput){
			return this->evaluateIntermediateCodegen(stateinput);	
		};

		fTerminal_ = [&] (const Eigen::Matrix<Scalar, STATE_DIM + CONTROL_DIM, 1>& stateinput){
			return this->evaluateTerminalCodegen(stateinput);	
		};

		intermediateCodegen_ = std::shared_ptr<JacCG>(new JacCG(fIntermediate_, STATE_DIM + CONTROL_DIM, getIntermediateConstraintsCount()));
		terminalCodegen_ = std::shared_ptr<JacCG>(new JacCG(fTerminal_, STATE_DIM + CONTROL_DIM, getTerminalConstraintsCount()));

	}

	/**
	 * \brief Constructor using state, control and time
	 * @param x state vector
	 * @param u control vector
	 * @param t time
	 */
	ConstraintContainerAD(const state_vector_t &x, const input_vector_t &u, const double& t = 0.0) 
	{
		//Set to some random number which is != the initguess of the problem
		stateControlD_ << x, u;
	}

	/**
	 * \brief Copy constructor
	 * @param arg constraint class to copy
	 */
	ConstraintContainerAD(const ConstraintContainerAD& arg)
	:
	LinearConstraintContainer<STATE_DIM, CONTROL_DIM>(arg),
	constraintsIntermediate_(arg.constraintsIntermediate_),
	constraintsTerminal_(arg.constraintsTerminal_),
	intermediateCodegen_(arg.intermediateCodegen_),
	terminalCodegen_(arg.terminalCodegen_),
	fIntermediate_(arg.fIntermediate_),
	fTerminal_(arg.fTerminal_),
	sparsityIntermediateRows_(arg.sparsityIntermediateRows_),
	sparsityStateIntermediateRows_(arg.sparsityStateIntermediateRows_),
	sparsityStateIntermediateCols_(arg.sparsityStateIntermediateCols_),
	sparsityInputIntermediateRows_(arg.sparsityInputIntermediateRows_),
	sparsityInputIntermediateCols_(arg.sparsityInputIntermediateCols_),
	sparsityTerminalRows_(arg.sparsityTerminalRows_),
	sparsityStateTerminalRows_(arg.sparsityStateTerminalRows_),
	sparsityStateTerminalCols_(arg.sparsityStateTerminalCols_),
	sparsityInputTerminalRows_(arg.sparsityInputTerminalRows_),
	sparsityInputTerminalCols_(arg.sparsityInputTerminalCols_),
	stateControlD_(arg.stateControlD_)
	{
		constraintsIntermediate_.resize(arg.constraintsIntermediate_.size());
		constraintsTerminal_.resize(arg.constraintsTerminal_.size());

		for(size_t i = 0; i < constraintsIntermediate_.size(); ++i)
			constraintsIntermediate_[i] = std::shared_ptr<tpl::ConstraintBase<STATE_DIM, CONTROL_DIM, Scalar>> (arg.constraintsIntermediate_[i]->clone());

		for(size_t i = 0; i < constraintsTerminal_.size(); ++i)
			constraintsTerminal_[i] = std::shared_ptr<tpl::ConstraintBase<STATE_DIM, CONTROL_DIM, Scalar>> (arg.constraintsTerminal_[i]->clone());
	}

	/**
	 * Deep-cloning of Constraint
	 *
	 * @return     base pointer to the clone
	 */
	virtual ConstraintContainerAD_Raw_Ptr_t clone () const override {return new ConstraintContainerAD(*this);}

	/**
	 * @brief      Destructor
	 */
	virtual ~ConstraintContainerAD() {};

	/**
	 * @brief      Adds an intermediate constraint.
	 *
	 * @param[in]  constraint  The constraint
	 * @param[in]  verbose     Flag indicating whether verbosity is on or off
	 */
	void addIntermediateConstraint(std::shared_ptr<tpl::ConstraintBase<STATE_DIM, CONTROL_DIM, Scalar>> constraint, bool verbose)
	{
		constraintsIntermediate_.push_back(constraint);
		if(verbose){
			std::string name;
			constraint->getName(name);
			std::cout<<"''" << name << "'' added as AD intermediate constraint " << std::endl;
		}

		fIntermediate_ = [&] (const Eigen::Matrix<Scalar, STATE_DIM + CONTROL_DIM, 1>& stateinput){
			return this->evaluateIntermediateCodegen(stateinput);	
		};

		intermediateCodegen_->update(fIntermediate_, STATE_DIM + CONTROL_DIM, getIntermediateConstraintsCount());

		this->initializedIntermediate_ = false;
	}

	/**
	 * @brief      Adds a terminal constraint.
	 *
	 * @param[in]  constraint  The constraint
	 * @param[in]  verbose     Flag indicating whether verbosity is on or off
	 */
	void addTerminalConstraint(std::shared_ptr<tpl::ConstraintBase<STATE_DIM, CONTROL_DIM, Scalar>> constraint, bool verbose)
	{
		constraintsTerminal_.push_back(constraint);
		if(verbose){
			std::string name;
			constraint->getName(name);
			std::cout<<"''" << name << "'' added as AD terminal constraint " << std::endl;
		}

		fTerminal_ = [&] (const Eigen::Matrix<Scalar, STATE_DIM + CONTROL_DIM, 1>& stateinput){
			return this->evaluateTerminalCodegen(stateinput);	
		};

		terminalCodegen_->update(fTerminal_, STATE_DIM + CONTROL_DIM, getTerminalConstraintsCount());

		this->initializedTerminal_ = false;
	}


	virtual Eigen::VectorXd evaluateIntermediate() override
	{
		if(!this->initializedIntermediate_)
			throw std::runtime_error("evaluateIntermediateConstraints not initialized yet. Call 'initialize()' before");


		return intermediateCodegen_->forwardZero(stateControlD_);	
	}

	virtual Eigen::VectorXd evaluateTerminal() override
	{
		if(!this->initializedTerminal_)
			throw std::runtime_error("evaluateTerminalConstraints not initialized yet. Call 'initialize()' before");

		return terminalCodegen_->forwardZero(stateControlD_);
	}

	virtual size_t getIntermediateConstraintsCount() override
	{
		size_t count = 0;

		for(auto constraint : constraintsIntermediate_)
			count += constraint->getConstraintSize();

		return count;
	}

	virtual size_t getTerminalConstraintsCount() override
	{
		size_t count = 0;
		for(auto constraint : constraintsTerminal_)
			count += constraint->getConstraintSize();

		return count;
	}

	virtual Eigen::VectorXd jacobianStateSparseIntermediate() override
	{
		if(!this->initializedIntermediate_)
			throw std::runtime_error("Constraints not initialized yet. Call 'initialize()' before");

<<<<<<< HEAD
		Eigen::MatrixXd jacTot = intermediateCodegen_->operator()(stateControlD_);
=======
		Eigen::MatrixXd jacTot = intermediateCodegen_->jacobian(stateControlD_);
>>>>>>> 79f1c990

		// std::cout << "jacTot" << std::endl;

		Eigen::VectorXd jacSparse; jacSparse.resize(getJacobianStateNonZeroCountIntermediate());
		for(size_t i = 0; i < getJacobianStateNonZeroCountIntermediate(); ++i)
			jacSparse(i) = (jacTot.template leftCols<STATE_DIM>())(sparsityStateIntermediateRows_(i), sparsityStateIntermediateCols_(i));

		return jacSparse;
	}

	virtual Eigen::MatrixXd jacobianStateIntermediate() override
	{
		if(!this->initializedIntermediate_)
			throw std::runtime_error("Constraints not initialized yet. Call 'initialize()' before");

<<<<<<< HEAD
		Eigen::MatrixXd jacTot = intermediateCodegen_->operator()(stateControlD_);
=======
		Eigen::MatrixXd jacTot = intermediateCodegen_->jacobian(stateControlD_);
>>>>>>> 79f1c990
		return jacTot.template leftCols<STATE_DIM>();
	}

	virtual Eigen::VectorXd jacobianStateSparseTerminal() override
	{
		if(!this->initializedTerminal_)
			throw std::runtime_error("Constraints not initialized yet. Call 'initialize()' before");

<<<<<<< HEAD
		Eigen::MatrixXd jacTot = terminalCodegen_->operator()(stateControlD_);
=======
		Eigen::MatrixXd jacTot = terminalCodegen_->jacobian(stateControlD_);
>>>>>>> 79f1c990
		Eigen::VectorXd jacSparse; jacSparse.resize(getJacobianStateNonZeroCountTerminal());
		for(size_t i = 0; i < getJacobianStateNonZeroCountTerminal(); ++i)
			jacSparse(i) = (jacTot.template leftCols<STATE_DIM>())(sparsityStateTerminalRows_(i), sparsityStateTerminalCols_(i));

		return jacSparse;		
	}

	virtual Eigen::MatrixXd jacobianStateTerminal() override
	{
		if(!this->initializedTerminal_)
			throw std::runtime_error("Constraints not initialized yet. Call 'initialize()' before");

<<<<<<< HEAD
		Eigen::MatrixXd jacTot = terminalCodegen_->operator()(stateControlD_);
=======
		Eigen::MatrixXd jacTot = terminalCodegen_->jacobian(stateControlD_);
>>>>>>> 79f1c990
		return jacTot.template leftCols<STATE_DIM>();
	}

	virtual Eigen::VectorXd jacobianInputSparseIntermediate() override
	{
<<<<<<< HEAD
		Eigen::MatrixXd jacTot = intermediateCodegen_->operator()(stateControlD_);
=======
		Eigen::MatrixXd jacTot = intermediateCodegen_->jacobian(stateControlD_);
>>>>>>> 79f1c990
		Eigen::VectorXd jacSparse; jacSparse.resize(getJacobianInputNonZeroCountIntermediate());
		for(size_t i = 0; i < getJacobianInputNonZeroCountIntermediate(); ++i)
			jacSparse(i) = (jacTot.template rightCols<CONTROL_DIM>())(sparsityInputIntermediateRows_(i), sparsityInputIntermediateCols_(i));

		return jacSparse;
	}	

	virtual Eigen::MatrixXd jacobianInputIntermediate() override
	{
		if(!this->initializedIntermediate_)
			throw std::runtime_error("Constraints not initialized yet. Call 'initialize()' before");

<<<<<<< HEAD
		Eigen::MatrixXd jacTot = intermediateCodegen_->operator()(stateControlD_);
=======
		Eigen::MatrixXd jacTot = intermediateCodegen_->jacobian(stateControlD_);
>>>>>>> 79f1c990
		return jacTot.template rightCols<CONTROL_DIM>();
	}

	virtual Eigen::VectorXd jacobianInputSparseTerminal() override
	{
		if(!this->initializedTerminal_)
			throw std::runtime_error("Constraints not initialized yet. Call 'initialize()' before");

<<<<<<< HEAD
		Eigen::MatrixXd jacTot = terminalCodegen_->operator()(stateControlD_);
=======
		Eigen::MatrixXd jacTot = terminalCodegen_->jacobian(stateControlD_);
>>>>>>> 79f1c990
		Eigen::VectorXd jacSparse; jacSparse.resize(getJacobianInputNonZeroCountTerminal());
		for(size_t i = 0; i < getJacobianInputNonZeroCountTerminal(); ++i)
			jacSparse(i) = (jacTot.template rightCols<CONTROL_DIM>())(sparsityInputTerminalRows_(i), sparsityInputTerminalCols_(i));

		return jacSparse;
	}

	virtual Eigen::MatrixXd jacobianInputTerminal() override
	{
		if(!this->initializedTerminal_)
			throw std::runtime_error("Constraints not initialized yet. Call 'initialize()' before");

<<<<<<< HEAD
		Eigen::MatrixXd jacTot = terminalCodegen_->operator()(stateControlD_);
=======
		Eigen::MatrixXd jacTot = terminalCodegen_->jacobian(stateControlD_);
>>>>>>> 79f1c990
		return jacTot.template rightCols<CONTROL_DIM>();
	}

	virtual void sparsityPatternStateIntermediate(Eigen::VectorXi& iRows, Eigen::VectorXi& jCols) override
	{
		if(!this->initializedIntermediate_)
			throw std::runtime_error("Constraints not initialized yet. Call 'initialize()' before");

		iRows = sparsityStateIntermediateRows_;
		jCols = sparsityStateIntermediateCols_;
	}

	virtual void sparsityPatternStateTerminal(Eigen::VectorXi& iRows, Eigen::VectorXi& jCols) override
	{
		if(!this->initializedTerminal_)
			throw std::runtime_error("Constraints not initialized yet. Call 'initialize()' before");

		iRows = sparsityStateTerminalRows_;
		jCols = sparsityStateTerminalCols_;
	}	

	virtual void sparsityPatternInputIntermediate(Eigen::VectorXi& iRows, Eigen::VectorXi& jCols) override
	{
		if(!this->initializedIntermediate_)
			throw std::runtime_error("Constraints not initialized yet. Call 'initialize()' before");

		iRows = sparsityInputIntermediateRows_;
		jCols = sparsityInputIntermediateCols_;
	}	

	virtual void sparsityPatternInputTerminal(Eigen::VectorXi& iRows, Eigen::VectorXi& jCols) override
	{
		if(!this->initializedTerminal_)
			throw std::runtime_error("Constraints not initialized yet. Call 'initialize()' before");

		iRows = sparsityInputTerminalRows_;
		jCols = sparsityInputTerminalCols_;
	}

	virtual size_t getJacobianStateNonZeroCountIntermediate() override
	{
		if(!this->initializedIntermediate_)
			throw std::runtime_error("Constraints not initialized yet. Call 'initialize()' before");

		return sparsityStateIntermediateRows_.rows();
	}

	virtual size_t getJacobianStateNonZeroCountTerminal() override
	{
		if(!this->initializedTerminal_)
			throw std::runtime_error("Constraints not initialized yet. Call 'initialize()' before");

		return sparsityStateTerminalRows_.rows();
	}

	virtual size_t getJacobianInputNonZeroCountIntermediate() override
	{
		if(!this->initializedIntermediate_)
			throw std::runtime_error("Constraints not initialized yet. Call 'initialize()' before");

		return sparsityInputIntermediateRows_.rows();
	}

	virtual size_t getJacobianInputNonZeroCountTerminal() override
	{
		if(!this->initializedTerminal_)
			throw std::runtime_error("Constraints not initialized yet. Call 'initialize()' before");

		return sparsityInputTerminalRows_.rows();
	}

	virtual bool initializeIntermediate() override
	{	

		Eigen::VectorXi sparsityRows;
		Eigen::VectorXi sparsityCols;

		if(getIntermediateConstraintsCount() > 0)
		{
			intermediateCodegen_->compileJIT("intermediateConstraints");
<<<<<<< HEAD
			intermediateCodegen_->getSparsityPattern(sparsityRows, sparsityCols);

			std::cout << "sparsityPattern Intermediate: " << std::endl << intermediateCodegen_->getSparsityPattern() << std::endl;
=======
			intermediateCodegen_->getSparsityPatternJacobian(sparsityRows, sparsityCols);

			std::cout << "sparsityPattern Intermediate: " << std::endl << intermediateCodegen_->getSparsityPatternJacobian() << std::endl;
>>>>>>> 79f1c990
			assert(sparsityRows.rows() == sparsityRows.rows());
			
			int nonZerosState = (sparsityCols.array() < STATE_DIM).count();
			int nonZerosInput = (sparsityCols.array() >= STATE_DIM).count();

			sparsityStateIntermediateRows_.resize(nonZerosState);
			sparsityStateIntermediateCols_.resize(nonZerosState);
			sparsityInputIntermediateRows_.resize(nonZerosInput);
			sparsityInputIntermediateCols_.resize(nonZerosInput);

			size_t count = 0;

			this->lowerBoundsIntermediate_.resize(getIntermediateConstraintsCount());
			this->upperBoundsIntermediate_.resize(getIntermediateConstraintsCount());

			for(auto constraint : constraintsIntermediate_)
			{
				size_t constraintSize = constraint->getConstraintSize();
				this->lowerBoundsIntermediate_.segment(count, constraintSize) = constraint->getLowerBound();
				this->upperBoundsIntermediate_.segment(count, constraintSize) = constraint->getUpperBound();
				count += constraintSize;
			}

			size_t stateIndex = 0;
			size_t inputIndex = 0;

			for(size_t i = 0; i < sparsityRows.rows(); ++i)
			{
				if(sparsityCols(i) < STATE_DIM)
				{	
					sparsityStateIntermediateRows_(stateIndex) = sparsityRows(i);
					sparsityStateIntermediateCols_(stateIndex) = sparsityCols(i);
					stateIndex++;
				}
				else
				{
					sparsityInputIntermediateRows_(inputIndex) = sparsityRows(i);
					sparsityInputIntermediateCols_(inputIndex) = sparsityCols(i) - STATE_DIM;
					inputIndex++;
				}
			}	
		}

		return true;
	}

	virtual bool initializeTerminal() override
	{
		Eigen::VectorXi sparsityRows;
		Eigen::VectorXi sparsityCols;

		if(getTerminalConstraintsCount() > 0)
		{
			terminalCodegen_->compileJIT("terminalConstraints");
<<<<<<< HEAD
			terminalCodegen_->getSparsityPattern(sparsityRows, sparsityCols);

			// jacCG_->getSparsityPattern();/
			std::cout << "sparsityPattern Terminal: " << std::endl << terminalCodegen_->getSparsityPattern() << std::endl;
=======
			terminalCodegen_->getSparsityPatternJacobian(sparsityRows, sparsityCols);

			std::cout << "sparsityPattern Terminal: " << std::endl << terminalCodegen_->getSparsityPatternJacobian() << std::endl;
>>>>>>> 79f1c990
			assert(sparsityRows.rows() == sparsityRows.rows());

			int nonZerosState = (sparsityCols.array() < STATE_DIM).count();
			int nonZerosInput = (sparsityCols.array() >= STATE_DIM).count();

			sparsityStateTerminalRows_.resize(nonZerosState);
			sparsityStateTerminalCols_.resize(nonZerosState);
			sparsityInputTerminalRows_.resize(nonZerosInput);
			sparsityInputTerminalCols_.resize(nonZerosInput);

			size_t count = 0;

			this->lowerBoundsTerminal_.resize(getTerminalConstraintsCount());
			this->upperBoundsTerminal_.resize(getTerminalConstraintsCount());

			for(auto constraint : constraintsTerminal_)
			{
				size_t constraintSize = constraint->getConstraintSize();
				this->lowerBoundsTerminal_.segment(count, constraintSize) = constraint->getLowerBound();
				this->upperBoundsTerminal_.segment(count, constraintSize) = constraint->getUpperBound();
				count += constraintSize;
			}

			size_t stateIndex = 0;
			size_t inputIndex = 0;

			for(size_t i = 0; i < sparsityRows.rows(); ++i)
			{
				if(sparsityCols(i) < STATE_DIM)
				{	
					sparsityStateTerminalRows_(stateIndex) = sparsityRows(i);
					sparsityStateTerminalCols_(stateIndex) = sparsityCols(i);
					stateIndex++;
				}
				else
				{
					sparsityInputTerminalRows_(inputIndex) = sparsityRows(i);
					sparsityInputTerminalCols_(inputIndex) = sparsityCols(i) - STATE_DIM;
					inputIndex++;
				}
			}
		}

		return true;
	}	

private:
	// cache the matrix here, no need to call it at every eval matrix
	virtual void update() override { stateControlD_ << this->x_, this->u_; }

	/**
	 * @brief      Helper function to keep track of the constraint evaluation
	 *             used for cppad codegeneration
	 *
	 * @param[in]  stateinput  The stacked state input vector
	 *
	 * @return     The evaluated intermediate constraints
	 */
	Eigen::Matrix<Scalar, Eigen::Dynamic, 1> evaluateIntermediateCodegen(const Eigen::Matrix<Scalar, STATE_DIM + CONTROL_DIM, 1>& stateinput)
	{
		size_t count = 0;
		Eigen::Matrix<Scalar, Eigen::Dynamic, 1> gLocal;

		for(auto constraint : constraintsIntermediate_)
		{
			size_t constraint_dim = constraint->getConstraintSize();
			gLocal.conservativeResize(count + constraint_dim);
			gLocal.segment(count, constraint_dim) = constraint->evaluate(stateinput.segment(0,STATE_DIM), stateinput.segment(STATE_DIM, CONTROL_DIM), Scalar(0.0));
			count += constraint_dim;
		}
		return gLocal;		
	}

	/**
	 * @brief      Helper function to keep track of the constraint evaluation
	 *             used for cppad codegeneration
	 *
	 * @param[in]  stateinput  The stacked state input vector
	 *
	 * @return     The evaluated terminal constraints
	 */
	Eigen::Matrix<Scalar, Eigen::Dynamic, 1> evaluateTerminalCodegen(const Eigen::Matrix<Scalar, STATE_DIM + CONTROL_DIM, 1>& stateinput)
	{
		size_t count = 0;
		Eigen::Matrix<Scalar, Eigen::Dynamic, 1> gLocal;

		for(auto constraint : constraintsTerminal_)
		{
			size_t constraint_dim = constraint->getConstraintSize();
			gLocal.conservativeResize(count + constraint_dim);
			gLocal.segment(count, constraint_dim) = constraint->evaluate(stateinput.segment(0,STATE_DIM), stateinput.segment(STATE_DIM, CONTROL_DIM), Scalar(0.0));
			count += constraint_dim;
		}

		return gLocal;		
	}

	//containers
	std::vector<std::shared_ptr<tpl::ConstraintBase<STATE_DIM, CONTROL_DIM, Scalar>>> constraintsIntermediate_;
	std::vector<std::shared_ptr<tpl::ConstraintBase<STATE_DIM, CONTROL_DIM, Scalar>>> constraintsTerminal_;

	std::shared_ptr<JacCG> intermediateCodegen_;
	std::shared_ptr<JacCG> terminalCodegen_;

<<<<<<< HEAD
	typename JacCG::Function fIntermediate_;
	typename JacCG::Function fTerminal_;
=======
	typename JacCG::FUN_TYPE_CG fIntermediate_;
	typename JacCG::FUN_TYPE_CG fTerminal_;
>>>>>>> 79f1c990

	Eigen::VectorXi sparsityIntermediateRows_;
	Eigen::VectorXi sparsityStateIntermediateRows_;
	Eigen::VectorXi sparsityStateIntermediateCols_;
	Eigen::VectorXi sparsityInputIntermediateRows_;
	Eigen::VectorXi sparsityInputIntermediateCols_;

	Eigen::VectorXi sparsityTerminalRows_;
	Eigen::VectorXi sparsityStateTerminalRows_;
	Eigen::VectorXi sparsityStateTerminalCols_;
	Eigen::VectorXi sparsityInputTerminalRows_;
	Eigen::VectorXi sparsityInputTerminalCols_;


	Eigen::Matrix<double, STATE_DIM + CONTROL_DIM, 1> stateControlD_; /** contains x, u in stacked form */
};



}// namespace optcon
}// namespace ct

#endif<|MERGE_RESOLUTION|>--- conflicted
+++ resolved
@@ -50,13 +50,8 @@
 public:
 	EIGEN_MAKE_ALIGNED_OPERATOR_NEW
 
-<<<<<<< HEAD
-	typedef core::JacobianCG<STATE_DIM + CONTROL_DIM, -1> JacCG;
-	typedef typename JacCG::SCALAR Scalar;
-=======
 	typedef core::DerivativesCppad<STATE_DIM + CONTROL_DIM, -1> JacCG;
 	typedef typename JacCG::CG_SCALAR Scalar;
->>>>>>> 79f1c990
 
 	typedef core::StateVector<STATE_DIM>   state_vector_t;
 	typedef core::ControlVector<CONTROL_DIM> input_vector_t;
@@ -233,11 +228,7 @@
 		if(!this->initializedIntermediate_)
 			throw std::runtime_error("Constraints not initialized yet. Call 'initialize()' before");
 
-<<<<<<< HEAD
-		Eigen::MatrixXd jacTot = intermediateCodegen_->operator()(stateControlD_);
-=======
 		Eigen::MatrixXd jacTot = intermediateCodegen_->jacobian(stateControlD_);
->>>>>>> 79f1c990
 
 		// std::cout << "jacTot" << std::endl;
 
@@ -253,11 +244,7 @@
 		if(!this->initializedIntermediate_)
 			throw std::runtime_error("Constraints not initialized yet. Call 'initialize()' before");
 
-<<<<<<< HEAD
-		Eigen::MatrixXd jacTot = intermediateCodegen_->operator()(stateControlD_);
-=======
 		Eigen::MatrixXd jacTot = intermediateCodegen_->jacobian(stateControlD_);
->>>>>>> 79f1c990
 		return jacTot.template leftCols<STATE_DIM>();
 	}
 
@@ -266,11 +253,7 @@
 		if(!this->initializedTerminal_)
 			throw std::runtime_error("Constraints not initialized yet. Call 'initialize()' before");
 
-<<<<<<< HEAD
-		Eigen::MatrixXd jacTot = terminalCodegen_->operator()(stateControlD_);
-=======
 		Eigen::MatrixXd jacTot = terminalCodegen_->jacobian(stateControlD_);
->>>>>>> 79f1c990
 		Eigen::VectorXd jacSparse; jacSparse.resize(getJacobianStateNonZeroCountTerminal());
 		for(size_t i = 0; i < getJacobianStateNonZeroCountTerminal(); ++i)
 			jacSparse(i) = (jacTot.template leftCols<STATE_DIM>())(sparsityStateTerminalRows_(i), sparsityStateTerminalCols_(i));
@@ -283,21 +266,13 @@
 		if(!this->initializedTerminal_)
 			throw std::runtime_error("Constraints not initialized yet. Call 'initialize()' before");
 
-<<<<<<< HEAD
-		Eigen::MatrixXd jacTot = terminalCodegen_->operator()(stateControlD_);
-=======
 		Eigen::MatrixXd jacTot = terminalCodegen_->jacobian(stateControlD_);
->>>>>>> 79f1c990
 		return jacTot.template leftCols<STATE_DIM>();
 	}
 
 	virtual Eigen::VectorXd jacobianInputSparseIntermediate() override
 	{
-<<<<<<< HEAD
-		Eigen::MatrixXd jacTot = intermediateCodegen_->operator()(stateControlD_);
-=======
 		Eigen::MatrixXd jacTot = intermediateCodegen_->jacobian(stateControlD_);
->>>>>>> 79f1c990
 		Eigen::VectorXd jacSparse; jacSparse.resize(getJacobianInputNonZeroCountIntermediate());
 		for(size_t i = 0; i < getJacobianInputNonZeroCountIntermediate(); ++i)
 			jacSparse(i) = (jacTot.template rightCols<CONTROL_DIM>())(sparsityInputIntermediateRows_(i), sparsityInputIntermediateCols_(i));
@@ -310,11 +285,7 @@
 		if(!this->initializedIntermediate_)
 			throw std::runtime_error("Constraints not initialized yet. Call 'initialize()' before");
 
-<<<<<<< HEAD
-		Eigen::MatrixXd jacTot = intermediateCodegen_->operator()(stateControlD_);
-=======
 		Eigen::MatrixXd jacTot = intermediateCodegen_->jacobian(stateControlD_);
->>>>>>> 79f1c990
 		return jacTot.template rightCols<CONTROL_DIM>();
 	}
 
@@ -323,11 +294,7 @@
 		if(!this->initializedTerminal_)
 			throw std::runtime_error("Constraints not initialized yet. Call 'initialize()' before");
 
-<<<<<<< HEAD
-		Eigen::MatrixXd jacTot = terminalCodegen_->operator()(stateControlD_);
-=======
 		Eigen::MatrixXd jacTot = terminalCodegen_->jacobian(stateControlD_);
->>>>>>> 79f1c990
 		Eigen::VectorXd jacSparse; jacSparse.resize(getJacobianInputNonZeroCountTerminal());
 		for(size_t i = 0; i < getJacobianInputNonZeroCountTerminal(); ++i)
 			jacSparse(i) = (jacTot.template rightCols<CONTROL_DIM>())(sparsityInputTerminalRows_(i), sparsityInputTerminalCols_(i));
@@ -340,11 +307,7 @@
 		if(!this->initializedTerminal_)
 			throw std::runtime_error("Constraints not initialized yet. Call 'initialize()' before");
 
-<<<<<<< HEAD
-		Eigen::MatrixXd jacTot = terminalCodegen_->operator()(stateControlD_);
-=======
 		Eigen::MatrixXd jacTot = terminalCodegen_->jacobian(stateControlD_);
->>>>>>> 79f1c990
 		return jacTot.template rightCols<CONTROL_DIM>();
 	}
 
@@ -425,15 +388,9 @@
 		if(getIntermediateConstraintsCount() > 0)
 		{
 			intermediateCodegen_->compileJIT("intermediateConstraints");
-<<<<<<< HEAD
-			intermediateCodegen_->getSparsityPattern(sparsityRows, sparsityCols);
-
-			std::cout << "sparsityPattern Intermediate: " << std::endl << intermediateCodegen_->getSparsityPattern() << std::endl;
-=======
 			intermediateCodegen_->getSparsityPatternJacobian(sparsityRows, sparsityCols);
 
 			std::cout << "sparsityPattern Intermediate: " << std::endl << intermediateCodegen_->getSparsityPatternJacobian() << std::endl;
->>>>>>> 79f1c990
 			assert(sparsityRows.rows() == sparsityRows.rows());
 			
 			int nonZerosState = (sparsityCols.array() < STATE_DIM).count();
@@ -488,16 +445,9 @@
 		if(getTerminalConstraintsCount() > 0)
 		{
 			terminalCodegen_->compileJIT("terminalConstraints");
-<<<<<<< HEAD
-			terminalCodegen_->getSparsityPattern(sparsityRows, sparsityCols);
-
-			// jacCG_->getSparsityPattern();/
-			std::cout << "sparsityPattern Terminal: " << std::endl << terminalCodegen_->getSparsityPattern() << std::endl;
-=======
 			terminalCodegen_->getSparsityPatternJacobian(sparsityRows, sparsityCols);
 
 			std::cout << "sparsityPattern Terminal: " << std::endl << terminalCodegen_->getSparsityPatternJacobian() << std::endl;
->>>>>>> 79f1c990
 			assert(sparsityRows.rows() == sparsityRows.rows());
 
 			int nonZerosState = (sparsityCols.array() < STATE_DIM).count();
@@ -602,13 +552,8 @@
 	std::shared_ptr<JacCG> intermediateCodegen_;
 	std::shared_ptr<JacCG> terminalCodegen_;
 
-<<<<<<< HEAD
-	typename JacCG::Function fIntermediate_;
-	typename JacCG::Function fTerminal_;
-=======
 	typename JacCG::FUN_TYPE_CG fIntermediate_;
 	typename JacCG::FUN_TYPE_CG fTerminal_;
->>>>>>> 79f1c990
 
 	Eigen::VectorXi sparsityIntermediateRows_;
 	Eigen::VectorXi sparsityStateIntermediateRows_;
