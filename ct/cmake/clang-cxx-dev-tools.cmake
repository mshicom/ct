# CLANG-TIDY AND CLANG-FORMAT
##############################

# Additional targets to perform clang-format/clang-tidy


# function to exclude user-defined folders from the clang format- and tidy process     
function(filter_ct_directories allItems excludeDir)
    foreach (TMP_PATH ${${allItems}})
        if ("${TMP_PATH}" MATCHES ${excludeDir})
            list (REMOVE_ITEM ${allItems} ${TMP_PATH})
        endif()
    endforeach(TMP_PATH)
    set(${allItems} ${${allItems}} PARENT_SCOPE)
endfunction(filter_ct_directories)

function(ct_get_all_srcs ADD_HEADERS)

    set(EXTENSIONS "*.cpp")
    if (ADD_HEADERS)
      list(APPEND EXTENSIONS "*.hpp" ".h")
    endif()
    
    # Get all project files
    file(GLOB_RECURSE
     ALL_CXX_SOURCE_FILES
     ${PROJECT_SOURCE_DIR}
     ${EXTENSIONS}
     )
     
     
     # list "external" sources, to be excluded from the format- and tidy process: 
    filter_ct_directories(ALL_CXX_SOURCE_FILES "/external/") # excludes CppAD
    filter_ct_directories(ALL_CXX_SOURCE_FILES ".tpl.cpp") # excludes CppAD
    filter_ct_directories(ALL_CXX_SOURCE_FILES "/iit/rbd/")   # excludes iit rbd folders 
    filter_ct_directories(ALL_CXX_SOURCE_FILES "/testIrb4600/generated/")   # excludes generated code
    filter_ct_directories(ALL_CXX_SOURCE_FILES "/testhyq/generated/")   # excludes generated code
    filter_ct_directories(ALL_CXX_SOURCE_FILES "/HyA/generated/")   # excludes generated code
    filter_ct_directories(ALL_CXX_SOURCE_FILES "/HyQ/generated/")   # excludes generated code
    filter_ct_directories(ALL_CXX_SOURCE_FILES "/QuadrotorWithLoad/generated/")   # excludes generated code
        
     #message(FATAL_ERROR "sources list: ${ALL_CXX_SOURCE_FILES}")
     set(ALL_CXX_SOURCE_FILES ${ALL_CXX_SOURCE_FILES} PARENT_SCOPE)
endfunction()



# Adding clang-format target if executable is found
ct_get_all_srcs(TRUE)
find_program(CLANG_FORMAT_BIN "clang-format")
if(NOT CLANG_FORMAT_BIN)
  find_program(CLANG_FORMAT_BIN "clang-format-3.9")
endif()
message(WARNING "CLANG FORMAT IS: " ${CLANG_FORMAT_BIN})
if(NOT CLANG_FORMAT_BIN)
    message (WARNING "CLANG-FORMAT not found. You can ignore this message if you are not a CT developer.")
    add_custom_target(clang-format
        COMMAND ${CMAKE_COMMAND} -E echo_append "clang-format executable not found"
        VERBATIM)
else()
  message (WARNING "FOUND CLANG-FORMAT")
  add_custom_target(
    clang-format
    COMMAND ${CLANG_FORMAT_BIN}
    -i
    -style=file
    ${ALL_CXX_SOURCE_FILES}
    VERBATIM
    )
endif()

# Adding clang-tidy target if clang-tidy executable is found
function(ct_configure_clang_tidy TIDY_INC_DIRS)

    ct_get_all_srcs(FALSE)

    set(CURRENT_INC_DIRS "")
    
    #message(FATAL_ERROR "Inc dirs: ${${TIDY_INC_DIRS}}")
    
    foreach (THIS_INC_DIR ${${TIDY_INC_DIRS}})
        #message(WARNING "this inc dir: ${THIS_INC_DIR}")
        list(APPEND CURRENT_INC_DIRS "-I${THIS_INC_DIR}")
    endforeach()
    
    #message(FATAL_ERROR "Current inc dirs: ${CURRENT_INC_DIRS}")

    find_program(CLANG_TIDY_BIN "clang-tidy")
    if(NOT CLANG_TIDY_BIN)
      find_program(CLANG_TIDY_BIN "clang-tidy-3.9")
    endif()
    if(NOT CLANG_TIDY_BIN)
      find_program(CLANG_TIDY_BIN "clang_tidy")
    endif()
        message(${CLANG_TIDY_BIN})
    if(NOT CLANG_TIDY_BIN)
        add_custom_target(clang-tidy
            COMMAND ${CMAKE_COMMAND} -E echo_append "clang-tidy executable not found"
            VERBATIM)
    else()
<<<<<<< HEAD
        message (WARNING "USING CLANG-TIDY to analyze the code for formatting issues...")
        set(CLANG_TIDY_COMMAND COMMAND ${CLANG_TIDY_BIN} ${ALL_CXX_SOURCE_FILES} -config='' -header-filter=\".*\\/ct\\/.*\" -- -std=c++11 ${CURRENT_INC_DIRS})
=======
        message (WARNING "FOUND CLANG-TIDY")
        set(CLANG_TIDY_COMMAND COMMAND clang-tidy-3.9 ${ALL_CXX_SOURCE_FILES} -config='' -- -std=c++11 ${CURRENT_INC_DIRS})
>>>>>>> a048110e
            
        add_custom_target(
            clang-tidy
            COMMAND ${CLANG_TIDY_COMMAND}
            COMMENT "Launching clang-tidy"
            WORKING_DIRECTORY ${CMAKE_PROJECT_DIR}
            
        )
    endif() #CLANG_TIDY_BIN
    
endfunction()<|MERGE_RESOLUTION|>--- conflicted
+++ resolved
@@ -98,13 +98,8 @@
             COMMAND ${CMAKE_COMMAND} -E echo_append "clang-tidy executable not found"
             VERBATIM)
     else()
-<<<<<<< HEAD
-        message (WARNING "USING CLANG-TIDY to analyze the code for formatting issues...")
+        message (WARNING "FOUND CLANG-TIDY")
         set(CLANG_TIDY_COMMAND COMMAND ${CLANG_TIDY_BIN} ${ALL_CXX_SOURCE_FILES} -config='' -header-filter=\".*\\/ct\\/.*\" -- -std=c++11 ${CURRENT_INC_DIRS})
-=======
-        message (WARNING "FOUND CLANG-TIDY")
-        set(CLANG_TIDY_COMMAND COMMAND clang-tidy-3.9 ${ALL_CXX_SOURCE_FILES} -config='' -- -std=c++11 ${CURRENT_INC_DIRS})
->>>>>>> a048110e
             
         add_custom_target(
             clang-tidy
