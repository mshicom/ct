/***********************************************************************************
Copyright (c) 2017, Michael Neunert, Markus Giftthaler, Markus Stäuble, Diego Pardo,
Farbod Farshidian. All rights reserved.

Redistribution and use in source and binary forms, with or without modification,
are permitted provided that the following conditions are met:
    * Redistributions of source code must retain the above copyright notice,
      this list of conditions and the following disclaimer.
    * Redistributions in binary form must reproduce the above copyright notice,
      this list of conditions and the following disclaimer in the documentation
      and/or other materials provided with the distribution.
    * Neither the name of ETH ZURICH nor the names of its contributors may be used
      to endorse or promote products derived from this software without specific
      prior written permission.

THIS SOFTWARE IS PROVIDED BY THE COPYRIGHT HOLDERS AND CONTRIBUTORS "AS IS" AND ANY
EXPRESS OR IMPLIED WARRANTIES, INCLUDING, BUT NOT LIMITED TO, THE IMPLIED WARRANTIES
OF MERCHANTABILITY AND FITNESS FOR A PARTICULAR PURPOSE ARE DISCLAIMED. IN NO EVENT
SHALL ETH ZURICH BE LIABLE FOR ANY DIRECT, INDIRECT, INCIDENTAL, SPECIAL, EXEMPLARY,
OR CONSEQUENTIAL DAMAGES (INCLUDING, BUT NOT LIMITED TO, PROCUREMENT OF SUBSTITUTE
GOODS OR SERVICES; LOSS OF USE, DATA, OR PROFITS; OR BUSINESS INTERRUPTION) HOWEVER
CAUSED AND ON ANY THEORY OF LIABILITY, WHETHER IN CONTRACT, STRICT LIABILITY, OR TORT
(INCLUDING NEGLIGENCE OR OTHERWISE) ARISING IN ANY WAY OUT OF THE USE OF THIS SOFTWARE,
EVEN IF ADVISED OF THE POSSIBILITY OF SUCH DAMAGE.
***************************************************************************************/

#ifndef CT_DISCRETETRAJECTORYBASE_H_
#define CT_DISCRETETRAJECTORYBASE_H_

#include "TrajectoryBase.h"
#include "TimeArray.h"
#include "DiscreteArray.h"

#include <ct/core/common/Interpolation.h>


namespace ct {
namespace core {

//! A discrete, timed trajectory with interpolation
/*!
 * This implements a trajectory based on discrete data points which can be evenly or unevenly
 * distributed in time with time stamps associated with each data point. A basic interpolation
 * strategy can evaluate the trajectory also in between data points.
 *
 * An example how to use different features of the discrete trajectory can be found in unit test \ref DiscreteTrajectoryTest.cpp
 *
 * \tparam T type of each point of the trajectory
 * \tparam Alloc allocator for trajectory points
 */
template <class T, class Alloc = Eigen::aligned_allocator<T>, typename SCALAR = double>
class DiscreteTrajectoryBase : public TrajectoryBase<T>
{

public:
	EIGEN_MAKE_ALIGNED_OPERATOR_NEW

	//! default constructor
	DiscreteTrajectoryBase(const InterpolationType& type = ZOH):
		time_(),
		data_(),
		interp_(type)
	{}

	//! constructor
	/*!
	 * Initializes a trajectory from time stamps and corresponding data points. Both arrays need to be of
	 * same length. Additionally, an interpolation strategy is chosen.
	 *
	 * @param time time stamps
	 * @param data data points
	 * @param type interpolation strategy
	 */
	DiscreteTrajectoryBase(const tpl::TimeArray<SCALAR>& time, const DiscreteArray<T, Alloc>& data, const InterpolationType& type = ZOH):
		time_(time),
		data_(data),
		interp_(type)
	{
	}

	//! constructor for uniformly spaced trajectories
	/*!
	 * Special-case constructor which makes a uniformly spaced time-trajectory
	 * @param data the data points
	 * @param deltaT time spacing between trajectory points
	 * @param t0 time of first data point
	 * @param type interpolation time
	 */
	DiscreteTrajectoryBase(const DiscreteArray<T, Alloc>& data, const Time& deltaT, const Time& t0, const InterpolationType& type = ZOH):
			time_(),
			data_(data),
			interp_(type)
	{
<<<<<<< HEAD
		time_ = tpl::TimeArray<SCALAR>(deltaT, data.size()+1, t0);
		initialize();
=======
		time_ = TimeArray(deltaT, data.size(), t0);
>>>>>>> 358fc5ca
	}

	//! copy constructor
	DiscreteTrajectoryBase(const DiscreteTrajectoryBase<T, Alloc>& other) :
		time_(other.time_),
		data_(other.data_),
		interp_(other.interp_.getInterpolationType())
	{
	}

	//! extraction constructor
	/*!
	 * Construct Trajectory from a segment of an existing trajectory
	 * @param other existing trajectory
	 * @param startIndex index where the trajectory to be extracted starts
	 * @param endIndex index where the trajectory to be extracted ends
	 */
	DiscreteTrajectoryBase(DiscreteTrajectoryBase<T, Alloc>& other, const size_t startIndex, const size_t endIndex):
		time_(),
		data_(),
		interp_(other.interp_.getInterpolationType())
	{
		TimeArray time_temp;
		DiscreteArray<T, Alloc> data_temp;

		for(size_t i = startIndex; i<=endIndex; i++)
		{
			time_temp.push_back(other.time_[i]);
			data_temp.push_back(other.data_[i]);
		}

		time_ = time_temp;
		data_ = data_temp;
	}

	//! Destructor
	virtual ~DiscreteTrajectoryBase() {};


	//! set the data array
	/*!
	 * @param data new data array
	 */
	void setData(const DiscreteArray<T, Alloc>& data) {
		data_ = data;
	}

	//! set the interpolation strategy
	/*!
	 * @param type new interpolation strategy
	 */
	void setInterpolationType(const InterpolationType& type){
		interp_.changeInterpolationType(type);
	}

	//! set timestamps
	/*!
	 * @param time new time stamps
	 */
	void setTime(const tpl::TimeArray<SCALAR>& time) {
		time_ = time;
	}

	//! shift the trajectory forward in time
	/*!
	 * This method shifts the trajectory \b forward in time by applying a \b negative
	 * offset to all time stamps.
	 * @param dt offset (negative offset will be applied to timestamps)
	 */
	void shiftTime(const Time& dt) {
		time_.addOffset(-dt);
	}

	//! evaluate the trajectory at a certain time
	/*!
	 * This evaluates the trajectory at a certain time. If the exact time is not
	 * stored, the value will be interpolated.
	 * @param time stamp at which to evaluate the trajectory
	 * @return trajectory value
	 */
	virtual T eval(const Time& evalTime) override
	{
		T result;
		interp_.interpolate(time_, data_, evalTime, result);
		return result;
	}

	//! returns the size of the trajectory
	/*!
	 * @return size of trajectory
	 */
	size_t size() const {
		if(data_.size() != time_.size())
			throw std::runtime_error("DiscreteTrajectoryBase: size inconsistent.");

		return this->data_.size();
	}

	//! get the first element
	T& front() {return data_.front();}

	//! get the first element
	const T& front() const {return data_.front();}

	//! get the last element
	T& back() {return data_.back();}

	//! get the last element
	const T& back() const {return data_.back();}

	//! access a certain index of the trajectory (does not interpolate)
	T& operator [](const size_t i) {return data_[i];}

	//! access a certain index of the trajectory (does not interpolate)
	const T& operator [](const size_t i) const {return data_[i];}


	//! get the time stamp of the first element
	const Time startTime() const {return time_.front();}

	//! get the time stamp of the last element
	const Time finalTime() const {return time_.back();}

	//! time duration of the trajectory
	const Time duration() const {return time_.back() - time_.front();}


	//! Add a data and time point at the end
	/*!
	 * Add a data-point and a time-point to the end of the trajectory.
	 * @param data
	 * @param time
	 * @param timeIsAbsolute
	 * 		true: time value is absolute, a simple push_back is sufficient
	 * 		false: time value is relative to current end of time trajectory
	 */
	void push_back(const T& data, const Time& time, const bool timeIsAbsolute){

		if(timeIsAbsolute)
			time_.push_back(time);
		else
			time_.push_back(time+time_.back());

		data_.push_back(data);
	}

	//! Remove the last data and time pair
	void pop_back(){
		time_.pop_back();
		data_.pop_back();
	}

	//! Erase front elements and optionally shift the trajectory in time
	/*!
	 * @param N		number of elements to erase from the front
	 * @param dt	(optional) shift the time trajectory about dt.
	 */
	void eraseFront(const size_t& N, const core::Time& dt = 0.0){
		time_.eraseFront(N);
		data_.eraseFront(N);
		shiftTime(dt);
	}

	//! Clear the trajectory
	void clear() {
		data_.clear();
		time_.clear();
	}

	//! Swap two trajectories
	/*!
	 * \warning swapping does not exchange the interpolation types, it just affects the data
	 *
	 * @param other trajectory to swap with
	 */
	void swapData(DiscreteTrajectoryBase& other){
		time_.swap(other.time_);
		data_.swap(other.data_);
	}

	//! assignment operator
	DiscreteTrajectoryBase& operator=(const DiscreteTrajectoryBase & other)
	{
	    if(this == &other)
	       return *this;

	    time_ = other.time_;
	    data_ = other.data_;
	    interp_.changeInterpolationType (other.interp_.getInterpolationType());

	    return *this;
	}

	//! get the time stamp at a certain index
	const Time& getTimeFromIndex(const size_t& ind) const {return time_[ind];}

	//! get the index associated with a certain time
	/*!
	 * If the exact time is not stored, the interpolation will find the corresponding index.
	 * @param t time to search for
	 * @return according index
	 */
	size_t getIndexFromTime(const core::Time& t) {return interp_.findIndex(time_, t);}

	//! get the data array
	DiscreteArray<T, Alloc>& getDataArray() {return data_;}

	//! get the data array
	const DiscreteArray<T, Alloc>& getDataArray() const {return data_;}

	//! get the time array
	tpl::TimeArray<SCALAR>& getTimeArray() {return time_;}

	//! get the time array
	const tpl::TimeArray<SCALAR>& getTimeArray() const {return time_;}

protected:

	tpl::TimeArray<SCALAR> time_; //!< time array

	DiscreteArray<T, Alloc> data_; //!< data array

	Interpolation<T, Alloc, SCALAR> interp_; //!< interpolation strategy

};

} /* namespace core */
} /* namespace ct */

#endif<|MERGE_RESOLUTION|>--- conflicted
+++ resolved
@@ -76,6 +76,7 @@
 		data_(data),
 		interp_(type)
 	{
+		initialize();
 	}
 
 	//! constructor for uniformly spaced trajectories
@@ -91,12 +92,7 @@
 			data_(data),
 			interp_(type)
 	{
-<<<<<<< HEAD
-		time_ = tpl::TimeArray<SCALAR>(deltaT, data.size()+1, t0);
-		initialize();
-=======
-		time_ = TimeArray(deltaT, data.size(), t0);
->>>>>>> 358fc5ca
+		time_ = tpl::TimeArray<SCALAR>(deltaT, data.size(), t0);
 	}
 
 	//! copy constructor
@@ -299,7 +295,7 @@
 	 * @param t time to search for
 	 * @return according index
 	 */
-	size_t getIndexFromTime(const core::Time& t) {return interp_.findIndex(time_, t);}
+	size_t getIndexFromTime(const SCALAR& t) {return interp_.findIndex(time_, t);}
 
 	//! get the data array
 	DiscreteArray<T, Alloc>& getDataArray() {return data_;}
