/***********************************************************************************
Copyright (c) 2017, Michael Neunert, Markus Giftthaler, Markus Stäuble, Diego Pardo,
Farbod Farshidian. All rights reserved.

Redistribution and use in source and binary forms, with or without modification,
are permitted provided that the following conditions are met:
    * Redistributions of source code must retain the above copyright notice,
      this list of conditions and the following disclaimer.
    * Redistributions in binary form must reproduce the above copyright notice,
      this list of conditions and the following disclaimer in the documentation
      and/or other materials provided with the distribution.
    * Neither the name of ETH ZURICH nor the names of its contributors may be used
      to endorse or promote products derived from this software without specific
      prior written permission.

THIS SOFTWARE IS PROVIDED BY THE COPYRIGHT HOLDERS AND CONTRIBUTORS "AS IS" AND ANY
EXPRESS OR IMPLIED WARRANTIES, INCLUDING, BUT NOT LIMITED TO, THE IMPLIED WARRANTIES
OF MERCHANTABILITY AND FITNESS FOR A PARTICULAR PURPOSE ARE DISCLAIMED. IN NO EVENT
SHALL ETH ZURICH BE LIABLE FOR ANY DIRECT, INDIRECT, INCIDENTAL, SPECIAL, EXEMPLARY,
OR CONSEQUENTIAL DAMAGES (INCLUDING, BUT NOT LIMITED TO, PROCUREMENT OF SUBSTITUTE
GOODS OR SERVICES; LOSS OF USE, DATA, OR PROFITS; OR BUSINESS INTERRUPTION) HOWEVER
CAUSED AND ON ANY THEORY OF LIABILITY, WHETHER IN CONTRACT, STRICT LIABILITY, OR TORT
(INCLUDING NEGLIGENCE OR OTHERWISE) ARISING IN ANY WAY OUT OF THE USE OF THIS SOFTWARE,
EVEN IF ADVISED OF THE POSSIBILITY OF SUCH DAMAGE.
***************************************************************************************/


#ifndef CT_CORE_INTERNAL_STEPPERS_CT_H_
#define CT_CORE_INTERNAL_STEPPERS_CT_H_

#include <ct/core/systems/System.h>
#include "StepperBase.h"

namespace ct {
namespace core {
namespace internal {


/**
 * @brief      The stepper interface for custom steppers
 *
 * @tparam     MATRIX  The Matrix type to be integrated
 * @tparam     SCALAR  The scalar type
 */
template<typename MATRIX, typename SCALAR = double>
class StepperCTBase : public StepperBase<MATRIX, SCALAR>
{
public:
    EIGEN_MAKE_ALIGNED_OPERATOR_NEW

    virtual void integrate_n_steps(
            const std::function<void (const MATRIX&, MATRIX&, SCALAR)>& rhs,
            MATRIX& state,
            const SCALAR& startTime,
            size_t numSteps,
            SCALAR dt) override
    {
        SCALAR time = startTime;
        for(size_t i = 0; i < numSteps; ++i)
        {
            do_step(rhs, state, time, dt);
            time += dt;
        }      
    }

    virtual void integrate_n_steps(
            std::function<void (const MATRIX& x, const SCALAR& t)> observe,
            const std::function<void (const MATRIX&, MATRIX&, SCALAR)>& rhs,
            MATRIX& state,
            const SCALAR& startTime,
            size_t numSteps,
            SCALAR dt) override
    {
        SCALAR time = startTime;

        for(size_t i = 0; i < numSteps; ++i)
        {
            do_step(rhs, state, time, dt);
            time += dt;
            observe(state, time);
        }
    }

    /**
     * @brief          Implements a single step of the integration scheme
     *
     * @param[in]      rhs         The ODE
     * @param[in, out] stateInOut  The state
     * @param[in]      time        The integration time
     * @param[in]      dt          The integration timestep
     */
    virtual void do_step(
        const std::function<void (const MATRIX&, MATRIX&, SCALAR)>& rhs,
        MATRIX& stateInOut,
        const SCALAR time,
        const SCALAR dt) = 0;
    
};



/**
 * @brief      Custom implementation of the euler stepper
 *
 * @tparam     MATRIX  The matrix type
 * @tparam     SCALAR  The scalar type
 */
template<typename MATRIX, typename SCALAR = double>
class StepperEulerCT : public StepperCTBase<MATRIX, SCALAR>
{
public:
    EIGEN_MAKE_ALIGNED_OPERATOR_NEW

    StepperEulerCT(){}

private:
    virtual void do_step(
        const std::function<void (const MATRIX&, MATRIX&, SCALAR)>& rhs,
        MATRIX& stateInOut,
        const SCALAR time,
        const SCALAR dt
        ) override
    {
        rhs(stateInOut, derivative_, time);
        stateInOut += dt * derivative_;
    }

    MATRIX derivative_;

};

/**
 * @brief      Custom implementation of the rk4 integration scheme
 *
 * @tparam     MATRIX  The matrix type
 * @tparam     SCALAR  The scalar type
 */
template<typename MATRIX, typename SCALAR = double>
class StepperRK4CT : public StepperCTBase<MATRIX, SCALAR>
{
public:
    EIGEN_MAKE_ALIGNED_OPERATOR_NEW

    StepperRK4CT() 
    :
    oneSixth_(SCALAR(1.0 / 6.0))
    {}

private:

    virtual void do_step(
        const std::function<void (const MATRIX&, MATRIX&, SCALAR)>& rhs,
        MATRIX& stateInOut,
        const SCALAR time,
        const SCALAR dt
        ) override
    {
<<<<<<< HEAD
        SCALAR halfStep = SCALAR(0.5) * dt;
        SCALAR timePlusHalfStep = time + halfStep;
        rhs(stateInOut, time, k1_);
        rhs(stateInOut + halfStep * k1_, timePlusHalfStep, k2_);
        rhs(stateInOut + halfStep * k2_, timePlusHalfStep, k3_);
        rhs(stateInOut + dt * k3_, time + dt, k4_);
=======
        double halfStep = SCALAR(0.5) * dt;
        double timePlusHalfStep = time + halfStep;
        rhs(stateInOut, k1_, time);
        rhs(stateInOut + halfStep * k1_, k2_, timePlusHalfStep);
        rhs(stateInOut + halfStep * k2_, k3_, timePlusHalfStep);
        rhs(stateInOut + dt * k3_, k4_, time + dt);
>>>>>>> c93be9dd
        stateInOut += oneSixth_ * dt * (k1_ + SCALAR(2.0) * k2_ + SCALAR(2.0) * k3_ + k4_);
    }

    MATRIX k1_;
    MATRIX k2_;
    MATRIX k3_;
    MATRIX k4_;
    SCALAR oneSixth_;

};


}
}
}



#endif<|MERGE_RESOLUTION|>--- conflicted
+++ resolved
@@ -155,21 +155,12 @@
         const SCALAR dt
         ) override
     {
-<<<<<<< HEAD
-        SCALAR halfStep = SCALAR(0.5) * dt;
-        SCALAR timePlusHalfStep = time + halfStep;
-        rhs(stateInOut, time, k1_);
-        rhs(stateInOut + halfStep * k1_, timePlusHalfStep, k2_);
-        rhs(stateInOut + halfStep * k2_, timePlusHalfStep, k3_);
-        rhs(stateInOut + dt * k3_, time + dt, k4_);
-=======
         double halfStep = SCALAR(0.5) * dt;
         double timePlusHalfStep = time + halfStep;
         rhs(stateInOut, k1_, time);
         rhs(stateInOut + halfStep * k1_, k2_, timePlusHalfStep);
         rhs(stateInOut + halfStep * k2_, k3_, timePlusHalfStep);
         rhs(stateInOut + dt * k3_, k4_, time + dt);
->>>>>>> c93be9dd
         stateInOut += oneSixth_ * dt * (k1_ + SCALAR(2.0) * k2_ + SCALAR(2.0) * k3_ + k4_);
     }
 
