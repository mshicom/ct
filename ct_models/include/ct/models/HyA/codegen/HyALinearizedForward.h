/***********************************************************************************
Copyright (c) 2017, Michael Neunert, Markus Giftthaler, Markus Stäuble, Diego Pardo,
Farbod Farshidian. All rights reserved.

Redistribution and use in source and binary forms, with or without modification,
are permitted provided that the following conditions are met:
    * Redistributions of source code must retain the above copyright notice,
      this list of conditions and the following disclaimer.
    * Redistributions in binary form must reproduce the above copyright notice,
      this list of conditions and the following disclaimer in the documentation
      and/or other materials provided with the distribution.
    * Neither the name of ETH ZURICH nor the names of its contributors may be used
      to endorse or promote products derived from this software without specific
      prior written permission.

THIS SOFTWARE IS PROVIDED BY THE COPYRIGHT HOLDERS AND CONTRIBUTORS "AS IS" AND ANY
EXPRESS OR IMPLIED WARRANTIES, INCLUDING, BUT NOT LIMITED TO, THE IMPLIED WARRANTIES
OF MERCHANTABILITY AND FITNESS FOR A PARTICULAR PURPOSE ARE DISCLAIMED. IN NO EVENT
SHALL ETH ZURICH BE LIABLE FOR ANY DIRECT, INDIRECT, INCIDENTAL, SPECIAL, EXEMPLARY,
OR CONSEQUENTIAL DAMAGES (INCLUDING, BUT NOT LIMITED TO, PROCUREMENT OF SUBSTITUTE
GOODS OR SERVICES; LOSS OF USE, DATA, OR PROFITS; OR BUSINESS INTERRUPTION) HOWEVER
CAUSED AND ON ANY THEORY OF LIABILITY, WHETHER IN CONTRACT, STRICT LIABILITY, OR TORT
(INCLUDING NEGLIGENCE OR OTHERWISE) ARISING IN ANY WAY OUT OF THE USE OF THIS SOFTWARE,
EVEN IF ADVISED OF THE POSSIBILITY OF SUCH DAMAGE.
***************************************************************************************/

#ifndef CT_HyALinearizedForward_H_
#define CT_HyALinearizedForward_H_

#include <ct/core/core.h>


namespace ct {
namespace models {
namespace HyA {

namespace tpl {

template <typename SCALAR>
class HyALinearizedForward : public ct::core::LinearSystem<12, 6, SCALAR>{

public:

<<<<<<< HEAD
	typedef typename Eigen::Matrix<SCALAR, 12, 12> state_matrix_t;
	typedef typename Eigen::Matrix<SCALAR, 12, 6> state_control_matrix_t;

	HyALinearizedForward(const ct::core::SYSTEM_TYPE& type = ct::core::SYSTEM_TYPE::GENERAL):
		ct::core::LinearSystem<12, 6, SCALAR>(type)
	{
		initialize();
	}

	HyALinearizedForward(const HyALinearizedForward<SCALAR>& other)
	{
		initialize();
	}
=======
    typedef typename Eigen::Matrix<SCALAR, 12, 12> state_matrix_t;
    typedef typename Eigen::Matrix<SCALAR, 12, 6> state_control_matrix_t;

    HyALinearizedForward(const ct::core::SYSTEM_TYPE& type = ct::core::SYSTEM_TYPE::GENERAL):
        ct::core::LinearSystem<12, 6, SCALAR>(type)
    {
        initialize();
    }

    HyALinearizedForward(const HyALinearizedForward<SCALAR>& other)
    {
        initialize();
    }
>>>>>>> 79f1c990

    virtual ~HyALinearizedForward(){};

    virtual HyALinearizedForward* clone() const override
    {
        return new HyALinearizedForward;
    }

<<<<<<< HEAD
	virtual const state_matrix_t& getDerivativeState(const ct::core::StateVector<12, SCALAR>& x, const ct::core::ControlVector<6, SCALAR>& u, const SCALAR t = 0.0) override;

	virtual const state_control_matrix_t& getDerivativeControl(const ct::core::StateVector<12, SCALAR>& x, const ct::core::ControlVector<6, SCALAR>& u, const SCALAR t = 0.0) override;

private:
	void initialize() {
		dFdx_.setZero();
		dFdu_.setZero();
		vX_.fill(0.0);
		vU_.fill(0.0);
	}

	state_matrix_t dFdx_;
	state_control_matrix_t dFdu_;
	std::array<SCALAR, 392> vX_;
	std::array<SCALAR, 69> vU_;
=======
    virtual const state_matrix_t& getDerivativeState(const ct::core::StateVector<12, SCALAR>& x, const ct::core::ControlVector<6, SCALAR>& u, const SCALAR t = 0.0) override;

    virtual const state_control_matrix_t& getDerivativeControl(const ct::core::StateVector<12, SCALAR>& x, const ct::core::ControlVector<6, SCALAR>& u, const SCALAR t = 0.0) override;

private:
    void initialize() {
        dFdx_.setZero();
        dFdu_.setZero();
        vX_.fill(0.0);
        vU_.fill(0.0);
    }

    state_matrix_t dFdx_;
    state_control_matrix_t dFdu_;
    std::array<SCALAR, 392> vX_;
    std::array<SCALAR, 69> vU_;
>>>>>>> 79f1c990

};

}

typedef tpl::HyALinearizedForward<double> HyALinearizedForward;

}
}
}

#endif

<|MERGE_RESOLUTION|>--- conflicted
+++ resolved
@@ -41,21 +41,6 @@
 
 public:
 
-<<<<<<< HEAD
-	typedef typename Eigen::Matrix<SCALAR, 12, 12> state_matrix_t;
-	typedef typename Eigen::Matrix<SCALAR, 12, 6> state_control_matrix_t;
-
-	HyALinearizedForward(const ct::core::SYSTEM_TYPE& type = ct::core::SYSTEM_TYPE::GENERAL):
-		ct::core::LinearSystem<12, 6, SCALAR>(type)
-	{
-		initialize();
-	}
-
-	HyALinearizedForward(const HyALinearizedForward<SCALAR>& other)
-	{
-		initialize();
-	}
-=======
     typedef typename Eigen::Matrix<SCALAR, 12, 12> state_matrix_t;
     typedef typename Eigen::Matrix<SCALAR, 12, 6> state_control_matrix_t;
 
@@ -69,7 +54,6 @@
     {
         initialize();
     }
->>>>>>> 79f1c990
 
     virtual ~HyALinearizedForward(){};
 
@@ -78,24 +62,6 @@
         return new HyALinearizedForward;
     }
 
-<<<<<<< HEAD
-	virtual const state_matrix_t& getDerivativeState(const ct::core::StateVector<12, SCALAR>& x, const ct::core::ControlVector<6, SCALAR>& u, const SCALAR t = 0.0) override;
-
-	virtual const state_control_matrix_t& getDerivativeControl(const ct::core::StateVector<12, SCALAR>& x, const ct::core::ControlVector<6, SCALAR>& u, const SCALAR t = 0.0) override;
-
-private:
-	void initialize() {
-		dFdx_.setZero();
-		dFdu_.setZero();
-		vX_.fill(0.0);
-		vU_.fill(0.0);
-	}
-
-	state_matrix_t dFdx_;
-	state_control_matrix_t dFdu_;
-	std::array<SCALAR, 392> vX_;
-	std::array<SCALAR, 69> vU_;
-=======
     virtual const state_matrix_t& getDerivativeState(const ct::core::StateVector<12, SCALAR>& x, const ct::core::ControlVector<6, SCALAR>& u, const SCALAR t = 0.0) override;
 
     virtual const state_control_matrix_t& getDerivativeControl(const ct::core::StateVector<12, SCALAR>& x, const ct::core::ControlVector<6, SCALAR>& u, const SCALAR t = 0.0) override;
@@ -112,7 +78,6 @@
     state_control_matrix_t dFdu_;
     std::array<SCALAR, 392> vX_;
     std::array<SCALAR, 69> vU_;
->>>>>>> 79f1c990
 
 };
 
